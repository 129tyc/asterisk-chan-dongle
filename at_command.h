--- conflicted
+++ resolved
@@ -160,15 +160,10 @@
 EXPORT_DECL int at_enqueue_reset(struct cpvt *cpvt);
 EXPORT_DECL int at_enqueue_dial(struct cpvt *cpvt, const char *number, int clir);
 EXPORT_DECL int at_enqueue_answer(struct cpvt *cpvt);
-<<<<<<< HEAD
 EXPORT_DECL int at_enqueue_user_cmd(struct cpvt *cpvt, const char *input);
-EXPORT_DECL int at_enqueue_retrieve_sms(struct cpvt *cpvt, int index, int delete);
-=======
-EXPORT_DECL int at_enqueue_user_cmd(struct cpvt *cpvt, const char *input, const char *u1, unsigned u2, int u3, void **u4);
 EXPORT_DECL void at_retrieve_next_sms(struct cpvt *cpvt);
 EXPORT_DECL int at_enqueue_retrieve_sms(struct cpvt *cpvt, int index);
 EXPORT_DECL int at_enqueue_delete_sms(struct cpvt *cpvt, int index);
->>>>>>> 1d00a5d3
 EXPORT_DECL int at_enqueue_hangup(struct cpvt *cpvt, int call_idx);
 EXPORT_DECL int at_enqueue_volsync(struct cpvt *cpvt);
 EXPORT_DECL int at_enqueue_clcc(struct cpvt *cpvt);
