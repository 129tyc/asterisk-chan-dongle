--- conflicted
+++ resolved
@@ -1228,41 +1228,6 @@
 
 	return 0;
 }
-static int at_response_cdsi (struct pvt* pvt, const char* str)
-{
-// FIXME: check format in PDU mode
-	int index = at_parse_cdsi (str);
-
-	if (CONF_SHARED(pvt, disablesms))
-	{
-		ast_log (LOG_WARNING, "[%s] SMS reception has been disabled in the configuration.\n", PVT_ID(pvt));
-		return 0;
-	}
-
-	if (index > -1)
-	{
-		ast_debug (1, "[%s] Incoming SMS message\n", PVT_ID(pvt));
-
-		if (pvt_enabled(pvt))
-		{
-			if (at_enqueue_retrieve_sms (&pvt->sys_chan, index, CONF_SHARED(pvt, autodeletesms)))
-			{
-				ast_log (LOG_ERROR, "[%s] Error sending CMGR to retrieve SMS message\n", PVT_ID(pvt));
-				return -1;
-			}
-			pvt->incoming_sms = 1;
-		}
-	}
-	else
-	{
-		/* Not sure why this happens, but we don't want to disconnect standing calls.
-		 * [Jun 14 19:57:57] ERROR[3056]: at_response.c:1173 at_response_cmti:
-		 *   [m1-1] Error parsing incoming sms message alert '+CMTI: "SM",-1' */
-		ast_log(LOG_WARNING, "[%s] Error parsing incoming sms message alert '%s', ignoring\n", PVT_ID(pvt), str);
-	}
-
-	return 0;
-}
 
 /*!
  * \brief Handle +CMGR response
@@ -1300,7 +1265,6 @@
 		if (ecmd->res == RES_CMGR || ecmd->cmd == CMD_USER) {
 			at_queue_handle_result (pvt, RES_CMGR);
 
-<<<<<<< HEAD
 			res = at_parse_cmgr(str, len, &tpdu_type, sca, sizeof(sca), oa, sizeof(oa), scts, &mr, &st, dt, msg, &msg_len, &udh);
 			if (res < 0) {
 				ast_log(LOG_WARNING, "[%s] Error parsing incoming message: %s\n", PVT_ID(pvt), error2str(chan_dongle_err));
@@ -1344,89 +1308,20 @@
 					csms_cnt = smsdb_put(pvt->imsi, oa, udh.ref, udh.parts, udh.order, msg, fullmsg);
 					if (csms_cnt <= 0) {
 						ast_log(LOG_ERROR, "[%s] Error putting SMS to SMSDB\n", PVT_ID(pvt));
-						return 0;
+						goto receive_as_is;
 					}
 					if (csms_cnt < udh.parts) {
 						ast_verb (1, "[%s] Waiting for following parts\n", PVT_ID(pvt));
-						return 0;
+						goto receive_next;
 					}
 					fullmsg_len = strlen(fullmsg);
 				} else {
+receive_as_is:
 					ast_verb (1, "[%s] Got signle SM from %s: '%s'\n", PVT_ID(pvt), oa, msg);
 					strncpy(fullmsg, msg, msg_len);
 					fullmsg[msg_len] = '\0';
 					fullmsg_len = msg_len;
 				}
-=======
-			cmgr = err_pos = ast_strdupa (str);
-			err = at_parse_cmgr (&err_pos, len, oa, sizeof(oa), &oa_enc, &msg, &msg_enc, &udh); // YYY
-			if (err == (void*)0x1) /* HACK! */
-			{
-				char buf[64];
-				int res = (int)(long)msg; /* HACK */
-				snprintf(buf, 64, "Delivered\r\nForeignID: %d", res);
-				manager_event_sent_notify(PVT_ID(pvt), "SMS", 0x0 /* task is popped */, buf);
-				goto receive_next;
-			}
-			else if (err)
-			{
-				ast_log (LOG_WARNING, "[%s] Error parsing incoming message '%s' at position %d: %s\n", PVT_ID(pvt), str, (int)(err_pos - cmgr), err);
-				goto receive_next_no_delete;
-			}
-
-			ast_debug (1, "[%s] Successfully read SMS message\n", PVT_ID(pvt));
-
-			/* last chance to define encodings */
-			if (oa_enc == STR_ENCODING_UNKNOWN)
-				oa_enc = pvt->use_ucs2_encoding ? STR_ENCODING_UCS2_HEX : STR_ENCODING_ASCII;
-
-			if (msg_enc == STR_ENCODING_UNKNOWN)
-				msg_enc = pvt->use_ucs2_encoding ? STR_ENCODING_UCS2_HEX : STR_ENCODING_ASCII;
-
-			/* decode number and message */
-			res = str_decode (oa_enc, oa, strlen(oa), from_number_utf8_str, sizeof (from_number_utf8_str), 0, 0);
-			if (res < 0)
-			{
-				ast_log (LOG_ERROR, "[%s] Error decode SMS originator address: '%s', message is '%s'\n", PVT_ID(pvt), oa, str);
-				number = oa;
-				goto receive_next_no_delete;
-			}
-			else
-				number = from_number_utf8_str;
-
-			msg_len = strlen(msg);
-			res = str_decode (msg_enc, msg, msg_len, sms_utf8_str, sizeof (sms_utf8_str), udh.ls, udh.ss);
-			if (res < 0)
-			{
-				ast_log (LOG_ERROR, "[%s] Error decode SMS text '%s' from encoding %d, message is '%s'\n", PVT_ID(pvt), msg, msg_enc, str);
-				goto receive_next_no_delete;
-			}
-			else
-			{
-				msg = sms_utf8_str;
-				msg_len = res;
-			}
-
-			ast_verb (1, "[%s] Got SMS part from %s: '%s' REF: %d %d %d\n", PVT_ID(pvt), number, msg, udh.ref, udh.parts, udh.order);
-			char fullmsg[40800]; // TODO: ucs-2
-			int fullmsg_len;
-			if (udh.parts > 1) {
-				int cnt = smsdb_put(pvt->imsi, number, udh.ref, udh.parts, udh.order, msg, fullmsg);
-				if (cnt <= 0) {
-					ast_log (LOG_ERROR, "[%s] Error putting SMS to SMSDB\n", PVT_ID(pvt));
-					goto receive_as_is;
-				}
-				if (cnt < udh.parts) {
-					ast_verb (1, "[%s] Waiting for following parts\n", PVT_ID(pvt));
-					goto receive_next;
-				}
-				fullmsg_len = strlen(fullmsg);
-			} else {
-			receive_as_is:
-				strncpy(fullmsg, msg, msg_len);
-				fullmsg_len = msg_len;
-			}
->>>>>>> 1d00a5d3
 
 				ast_verb (1, "[%s] Got full SMS from %s: '%s'\n", PVT_ID(pvt), oa, fullmsg);
 				ast_base64encode (text_base64, (unsigned char*)fullmsg, fullmsg_len, sizeof(text_base64));
